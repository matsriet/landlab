--- conflicted
+++ resolved
@@ -150,13 +150,8 @@
     def __init__(self, *args, **kwds):
         self._name, self._size = args[0], args[1]
         self._fixed_size = bool(kwds.get('fixed_size', True))
-<<<<<<< HEAD
-        # self._ds = xr.Dataset()
-        self._ds = kwds.pop('ds', xr.Dataset())
-=======
         ds = kwds.pop('ds', None)
         self._ds = xr.Dataset() if ds is None else ds
->>>>>>> e2eccf49
         self._units = {}
 
     @property
@@ -404,16 +399,12 @@
         """
         dataset_name = 'at_' + loc
         if loc not in self._groups:
-<<<<<<< HEAD
-            setattr(self, dataset_name, FieldDataset(loc, size, ds=self.ds))
-=======
             try:
                 ds = self.ds
             except AttributeError:
                 ds = None
             finally:
                 setattr(self, dataset_name, FieldDataset(loc, size, ds=ds))
->>>>>>> e2eccf49
             self._groups.add(loc)
         else:
             raise ValueError('{loc} location already exists'.format(loc=loc))

#! /usr/bin/env python

import numpy
import six

from landlab.grid.voronoi import VoronoiDelaunayGrid


class HexModelGrid(VoronoiDelaunayGrid):
    """A grid of hexagonal cells.

    This inherited class implements a regular 2D grid with hexagonal cells and
    triangular patches. It is a special type of VoronoiDelaunay grid in which
    the initial set of points is arranged in a triangular/hexagonal lattice.

    Parameters
    ----------
    base_num_rows : int
        Number of rows of nodes in the left column.
    base_num_cols : int
        Number of nodes on the first row.
    dx : float, optional
        Node spacing.
    orientation : string, optional
        One of the 3 cardinal directions in the grid, either 'horizontal'
        (default) or 'vertical'

    Returns
    -------
    HexModelGrid
        A newly-created grid.

    Examples
    --------
    Create a hex grid with 2 rows of nodes. The first and third rows will
    have 2 nodes, and the second nodes.

    >>> from landlab import HexModelGrid
    >>> hmg = HexModelGrid(3, 2, 1.0)
    >>> hmg.number_of_nodes
    7
    """

    def __init__(self, base_num_rows=0, base_num_cols=0, dx=1.0,
                 orientation='horizontal', shape='hex', reorient_links=True,
                 **kwds):
        """Create a grid of hexagonal cells.

        Create a regular 2D grid with hexagonal cells and triangular patches.
        It is a special type of VoronoiDelaunay grid in which the initial set
        of points is arranged in a triangular/hexagonal lattice.

        Parameters
        ----------
        base_num_rows : int
            Number of rows of nodes in the left column.
        base_num_cols : int
            Number of nodes on the first row.
        dx : float, optional
            Node spacing.
        orientation : string, optional
            One of the 3 cardinal directions in the grid, either 'horizontal'
            (default) or 'vertical'

        Returns
        -------
        HexModelGrid
            A newly-created grid.

        Examples
        --------
        Create a hex grid with 2 rows of nodes. The first and third rows will
        have 2 nodes, and the second nodes.

        >>> from landlab import HexModelGrid
        >>> hmg = HexModelGrid(3, 2, 1.0)
        >>> hmg.number_of_nodes
        7
        """
        # Set number of nodes, and initialize if caller has given dimensions
        if base_num_rows * base_num_cols > 0:
            self._initialize(base_num_rows, base_num_cols, dx, orientation,
                             shape, reorient_links)
        super(HexModelGrid, self).__init__(**kwds)

    @classmethod
    def from_dict(cls, params):
        shape = params['shape']
        spacing = params.get('spacing', 1.)

        return cls(shape[0], shape[1], spacing)

    def _initialize(self, base_num_rows, base_num_cols, dx, orientation,
                    shape, reorient_links=True):
        r"""Set up a hexagonal grid.

        Sets up a hexagonal grid with cell spacing dx and
        (by default) regular boundaries (that is, all perimeter cells are
        boundaries and all interior cells are active).

        Parameters
        ----------
        base_num_rows : int
            Number of rows along left side of grid
        base_num_cols : int
            Number of columns along bottom side of grid
        dx : float
            Distance between nodes
        orientation : string
            Either 'horizontal' (default in __init__) or 'vertical'
        shape : string
            Either 'hex' (default in __init__) or 'rect'
        reorient_links : bool
            Whether or not to re-orient all links to point between -45 deg
            and +135 deg clockwise from "north" (i.e., along y axis)

        Returns
        -------
        (none)

        Creates/modifies
        ----------------
        Creates and initializes and self._dx

        Notes
        -----
        To be consistent with unstructured grids, the hex grid is
        managed not as a 2D array but rather as a set of arrays that
        describe connectivity information between nodes, links, cells, faces,
        patches, corners, and junctions.

        'Horizontal' orientation means that one of the 3 axes of the grid is
        horizontal, whereas the other two are at 30 degree angles to the
        horizontal, like:

            \ /
           -----
            / \

        'Vertical' means that one axis is vertical, with the other
        two at 30 degree angles to the vertical, more like:

           \   |   /
             \ | /
             / | \
           /   |   \

        (of course, these keyboard characters don't represent the angles quite
        right)

        Numbers of rows and columns: a hex grid with a rectangular shape will
        have a fixed number of rows and columns, and so for rectangular shaped
        grids we record this information in self._nrows and self._ncols. With
        a hex-shaped grid, either the number of columns (if 'horizontal') or
        the number of rows (if 'vertical') will vary across the grid.
        Therefore, for hex-shaped grids we record only self._nrows for
        'horizontal' grids, and only self._ncols for 'vertical' grids.
        """
        if self._DEBUG_TRACK_METHODS:
            six.print_('HexModelGrid._initialize(' + str(base_num_rows) +
                       ', ' + str(base_num_cols) + ', ' + str(dx) + ')')

        # Make sure the parameter *orientation* is correct
        assert (orientation[0].lower() == 'h' or
                orientation[0].lower() == 'v'), \
            'orientation must be either "horizontal" (default) or "vertical"'

        # Make sure the parameter *shape* is correct
        assert (shape[0].lower() == 'h' or shape[0].lower() == 'r'), \
            'shape must be either "hex" (default) or "rect"'

        # Create a set of hexagonally arranged points. These will be our nodes.
        if orientation == 'horizontal' and shape == 'hex':
            pts = HexModelGrid._hex_points_with_horizontal_hex(
                base_num_rows, base_num_cols, dx)
            self.orientation = 'horizontal'
            self._nrows = base_num_rows
        elif orientation == 'horizontal' and shape == 'rect':
            pts = HexModelGrid._hex_points_with_horizontal_rect(
                base_num_rows, base_num_cols, dx)
            self.orientation = 'horizontal'
            self._nrows = base_num_rows
            self._ncols = base_num_cols
        elif orientation == 'vertical' and shape == 'hex':
            pts = HexModelGrid._hex_points_with_vertical_hex(
                base_num_rows, base_num_cols, dx)
            self.orientation = 'vertical'
            self._ncols = base_num_cols
        else:
            pts = HexModelGrid._hex_points_with_vertical_rect(
                base_num_rows, base_num_cols, dx)
            self.orientation = 'vertical'
            self._nrows = base_num_rows
            self._ncols = base_num_cols

        # Call the VoronoiDelaunayGrid constructor to triangulate/Voronoi
        # the nodes into a grid.
        super(HexModelGrid, self)._initialize(
            pts[:, 0], pts[:, 1], reorient_links)

        # Remember grid spacing
        self._dx = dx

    def _create_cell_areas_array(self):
        r"""Create an array of surface areas of hexagonal cells.

        Creates and returns an array containing the surface areas of the
        hexagonal (Voronoi) cells.

        These cells are perfect hexagons in which the apothem is dx/2. The
        formula for area is:

        .. math::
            A = 3 dx^2 / 2 \sqrt{3} \approx 0.866 dx^2
        """
        self._area_of_cell = (0.8660254 * self._dx ** 2 +
                              numpy.zeros(self.number_of_cells))
        return self._area_of_cell

    @staticmethod
<<<<<<< HEAD
    def make_hex_points_horizontal_hex(num_rows, base_num_cols, dxh):
        """Create a set of points on a staggered grid.

        Creates and returns a set of (x,y) points in a staggered grid in which the
        points represent the centers of regular hexagonal cells, and the points
        could be connected to form equilateral triangles. The overall shape of the
        lattice is hexagonal, and one of the 3 axes is horizontal.
=======
    def _hex_points_with_horizontal_hex(num_rows, base_num_cols, dxh):
        """
        Creates and returns a set of (x,y) points in a staggered grid in which
        the points represent the centers of regular hexagonal cells, and the
        points could be connected to form equilateral triangles. The overall
        shape of the lattice is hexagonal, and one of the 3 axes is horizontal.
>>>>>>> 1afa41b1

        Parameters
        ----------
        num_rows : int
            Number of rows in lattice
        base_num_cols : int
<<<<<<< HEAD
            Number of columns in the bottom and top rows (middle rows have more)
        dxh : int
            horizontal and diagonal spacing between points

        Returns
        -------
        points : ndarray
            2D numpy array containing point (x,y) coordinates, and total
=======
            Number of columns in the bottom and top rows (middle rows have
            more)
        dxh : float
            Horizontal and diagonal spacing between points

        Returns
        -------
        A 2D numpy array containing point (x,y) coordinates, and total
>>>>>>> 1afa41b1
            number of points.

        Examples
        --------
        >>> from landlab import HexModelGrid
        >>> points = HexModelGrid._hex_points_with_horizontal_hex(3, 2, 1.0)
        >>> len(points)
        7
        >>> points[1, :]
        array([ 1.,  0.])
        >>> points[:3, 0]
        array([ 0. ,  1. , -0.5])
        """
        dxv = dxh * numpy.sqrt(3.) / 2.
        half_dxh = dxh / 2.

        if numpy.mod(num_rows, 2) == 0:  # even number of rows
            npts = num_rows * base_num_cols + (num_rows * num_rows) // 4
        else:  # odd number of rows
            npts = num_rows * base_num_cols + \
                ((num_rows - 1) // 2) * ((num_rows - 1) // 2)
        pts = numpy.zeros((npts, 2))
        middle_row = num_rows // 2
        extra_cols = 0
        xshift = 0.
        i = 0
        for r in range(num_rows):
            for c in range(base_num_cols + extra_cols):
                pts[i, 0] = c * dxh + xshift
                pts[i, 1] = r * dxv
                i += 1
            if r < middle_row:
                extra_cols += 1
            else:
                extra_cols -= 1
            xshift = - half_dxh * extra_cols

        return pts

    @staticmethod
<<<<<<< HEAD
    def make_hex_points_horizontal_rect(num_rows, num_cols, dxh):
        """Create a set of points in a taggered grid.

=======
    def _hex_points_with_horizontal_rect(num_rows, num_cols, dxh):
        """
>>>>>>> 1afa41b1
        Creates and returns a set of (x,y) points in a staggered grid in which
        the points represent the centers of regular hexagonal cells, and the
        points could be connected to form equilateral triangles. The overall
        shape of the lattice is rectangular, and one of the 3 axes is
        horizontal.

        Parameters
        ----------
        num_rows : int
            Number of rows in lattice
        num_cols : int
            Number of columns in lattice
<<<<<<< HEAD
        dxh : int
            horizontal and diagonal spacing between points

        Returns
        -------
        points : ndarray of shape `(n_points, 2)`
            2D numpy array containing point (x,y) coordinates, and total number of points.
=======
        dxh : float
            Horizontal and diagonal spacing between points

        Returns
        -------
        A 2D numpy array containing point (x,y) coordinates, and total number
            of points.
>>>>>>> 1afa41b1

        Examples
        --------
        >>> from landlab import HexModelGrid
        >>> points = HexModelGrid._hex_points_with_horizontal_rect(3, 3, 1.0)
        >>> len(points)
        9
        >>> points[1, :]
        array([ 1.,  0.])
        >>> points[:3, 0]
        array([ 0.,  1.,  2.])
        """
        dxv = dxh * numpy.sqrt(3.) / 2.
        half_dxh = dxh / 2.

        npts = num_rows * num_cols
        pts = numpy.zeros((npts, 2))
        xshift = 0.
        i = 0
        for r in range(num_rows):
            for c in range(num_cols):
                xshift = half_dxh * (r % 2)
                pts[i, 0] = c * dxh + xshift
                pts[i, 1] = r * dxv
                i += 1

        return pts

    @staticmethod
    def _hex_points_with_vertical_hex(base_num_rows, num_cols, dxv):
        """
        Creates and returns a set of (x,y) points in a staggered grid in which
        the points represent the centers of regular hexagonal cells, and the
        points could be connected to form equilateral triangles. The overall
        shape of the lattice is hexagonal.

        Parameters
        ----------
        base_num_rows : int
            Number of columns in the left and right columns (middle columns
            have more)
        num_cols : int
            Number of columns in lattice
        dxv : float
            Vertical and diagonal spacing between points

        Returns
        -------
<<<<<<< HEAD
        points : ndarray of shape `(n_points, 2)`
            2D numpy array containing point (x,y) coordinates, and total
            number of points.
=======
        A 2D numpy array containing point (x,y) coordinates, and total number
            of points.
>>>>>>> 1afa41b1

        Examples
        --------
        >>> from landlab import HexModelGrid
        >>> points = HexModelGrid._hex_points_with_vertical_hex(2, 3, 1.0)
        >>> len(points)
        7
        >>> points[1, :]
        array([ 0.,  1.])
        >>> points[:3, 1]
        array([ 0. ,  1. , -0.5])
        """
        dxh = dxv * numpy.sqrt(3.) / 2.
        half_dxv = dxv / 2.

        if numpy.mod(num_cols, 2) == 0:  # even number of columns
            npts = base_num_rows * num_cols + (num_cols * num_cols) // 4
        else:  # odd number of columns
            npts = base_num_rows * num_cols + \
                ((num_cols - 1) // 2) * ((num_cols - 1) // 2)
        pts = numpy.zeros((npts, 2))
        middle_col = num_cols // 2
        extra_rows = 0
        yshift = 0.
        i = 0
        for c in range(num_cols):
            for r in range(base_num_rows + extra_rows):
                pts[i, 1] = r * dxv + yshift
                pts[i, 0] = c * dxh
                i += 1
            if c < middle_col:
                extra_rows += 1
            else:
                extra_rows -= 1
            yshift = - half_dxv * extra_rows

        return pts

    @staticmethod
    def _hex_points_with_vertical_rect(num_rows, num_cols, dxv):
        """
        Creates and returns a set of (x,y) points in a staggered grid in which
        the points represent the centers of regular hexagonal cells, and the
        points could be connected to form equilateral triangles. The overall
        shape of the lattice is rectangular.

        Parameters
        ----------
        num_rows : int
            Number of columns in lattice
<<<<<<< HEAD
        num_cols : float
=======
        num_cols : int
>>>>>>> 1afa41b1
            Number of columns in lattice
        dxv : float
            Vertical and diagonal spacing between points

        Returns
        -------
<<<<<<< HEAD
        points : ndarray of shape `(n_points, 2)`
            2D numpy array containing point (x,y) coordinates, and total
            number of points.
=======
        A 2D numpy array containing point (x,y) coordinates, and total number
            of points.
>>>>>>> 1afa41b1

        Examples
        --------
        >>> from landlab import HexModelGrid
        >>> points = HexModelGrid._hex_points_with_vertical_rect(3, 3, 1.0)
        >>> len(points)
        9
        >>> points[1, :]
        array([ 0.,  1.])
        >>> points[:3, 1]
        array([ 0.,  1.,  2.])
        """
        dxh = dxv * numpy.sqrt(3.) / 2.
        half_dxv = dxv / 2.

        npts = num_rows * num_cols
        pts = numpy.zeros((npts, 2))
        yshift = 0.
        i = 0
        for c in range(num_cols):
            for r in range(num_rows):
                yshift = half_dxv * (c % 2)
                pts[i, 1] = r * dxv + yshift
                pts[i, 0] = c * dxh
                i += 1

        return pts

    @property
    def number_of_node_columns(self):
        """Number of node columns hex grid.

        Number of node columns in a rectangular-shaped and/or
        vertically oriented hex grid.

        Returns the number of columns, including boundaries.

        Notes
        -----
        Will generate an error if called with a hex-shaped, horizontally
        aligned grid.

        Examples
        --------
        >>> from landlab import HexModelGrid
        >>> grid = HexModelGrid(5, 5, shape='rect')
        >>> grid.number_of_node_columns
        5
        """
        return self._ncols

    @property
    def number_of_node_rows(self):
        """Number of node rows in a rectangular-shaped and/or
        horizontally oriented hex grid.

        Returns the number of rows, including boundaries.

        Notes
        -----
        Will generate an error if called with a hex-shaped, vertically
        aligned grid.

        Examples
        --------
        >>> from landlab import HexModelGrid
        >>> grid = HexModelGrid(5, 5, shape='rect')
        >>> grid.number_of_node_rows
        5
        """
        return self._nrows

    def _configure_hexplot(self, data, data_label=None, color_map=None):
        """
        Sets up necessary information for making plots of the hexagonal grid
        colored by a given data element.

        Parameters
        ----------
        data : str OR node array (1d numpy array with number_of_nodes entries)
            Data field to be colored
        data_label : str, optional
            Label for colorbar
        color_map : matplotlib colormap object, None
            Color map to apply (defaults to "jet")

        Returns
        -------
        (none)

        Notes
        -----
        Creates and stores a PatchCollection representing the hexagons. Also
        stores a handle to the current plotting axis. Both of these are then
        used by hexplot().
        """
        from numpy import array, sqrt, zeros
        import matplotlib
        from matplotlib.patches import Polygon
        from matplotlib.collections import PatchCollection

        # color
        if color_map is None:
            color_map = matplotlib.cm.jet

        # geometry
        apothem = self._dx / 2.0
        # distance from node to each hexagon cell vertex
        radius = 2.0 * apothem / sqrt(3.0)

        # offsets from node x,y position
        offsets = zeros((6, 2))
        poly_verts = zeros((6, 2))

        # Figure out whether the orientation is horizontal or vertical
        if self.orientation == 'horizontal':   # horizontal
            offsets[:, 0] = array(
                [0., apothem, apothem, 0., -apothem, -apothem])
            offsets[:, 1] = array(
                [radius, radius / 2.0, -radius / 2.0, -radius, -radius / 2.0,
                 radius / 2.0])
        else:   # vertical
            offsets[:, 0] = array(
                [radius / 2.0, radius, radius / 2.0, -radius / 2.0, -radius,
                 -radius / 2.0])
            offsets[:, 1] = array(
                [apothem, 0., -apothem, -apothem, 0., apothem])

        patches = []
        for i in range(self.number_of_nodes):
            poly_verts[:, 0] = self.node_x[i] + offsets[:, 0]
            poly_verts[:, 1] = self.node_y[i] + offsets[:, 1]
            p = Polygon(poly_verts, True)
            patches.append(p)

        self._hexplot_pc = PatchCollection(
            patches, cmap=color_map, edgecolor='none', linewidth=0.0)

        self._hexplot_configured = True

    def hexplot(self, data, data_label=None, color_map=None):
        """Create a plot of the grid elements.

        Creates a plot of the grid and one node-data field, showing hexagonal
        cells colored by values in the field.

        Parameters
        ----------
        data : str or node array (1d numpy array with number_of_nodes entries)
            Data field to be colored.
        data_label : str, optional
<<<<<<< HEAD
            Label for colorbar.
        color_map : matplotlib colormap object, None
            Color map to apply (defaults to "jet")
=======
            Label for colorbar

        See also
        --------
        plot.imshow_grid
            Another Landlab function capable of producing hexplots, with a
            fuller-featured set of options.
>>>>>>> 1afa41b1
        """
        from numpy import array, amin, amax
        import matplotlib.pyplot as plt
        import copy

        try:
            self._hexplot_configured is True
        except:
            self._configure_hexplot(data, data_label, color_map)

        # Handle *data*: if it's a numpy array, then we consider it the
        # data to be plotted. If it's a string, we consider it the name of the
        # node-field to plot, and we fetch it.
        if type(data) is str:
            data_label = data
            data = self.at_node[data]

        ax = plt.gca()
        self._hexplot_pc.set_array(array(data))
        copy_of_pc = copy.copy(self._hexplot_pc)
        ax.add_collection(copy_of_pc)
        plt.xlim([amin(self.node_x) - self._dx, amax(self.node_x) + self._dx])
        plt.ylim([amin(self.node_y) - self._dx, amax(self.node_y) + self._dx])

        return ax


def from_dict(param_dict):
    """
    Create a HexModelGrid from the dictionary-like object, *param_dict*.
    Required keys of the dictionary are NUM_ROWS, NUM_COLS. Raises a KeyError
    if either of these are missing.  If GRID_SPACING is given, use it as the
    HexModelGrid *dx* parameter, otherwise default to unit spacing.
    """
    # Read and create a basic HexModelGrid
    try:
        n_rows = int(param_dict['NUM_ROWS'])
        n_cols = int(param_dict['NUM_COLS'])
        dx = float(param_dict.get('GRID_SPACING', 1.))
    except KeyError as e:
        raise
    except ValueError as e:
        raise
    else:
        hg = HexModelGrid(n_rows, n_cols, dx)

    return hg<|MERGE_RESOLUTION|>--- conflicted
+++ resolved
@@ -218,38 +218,19 @@
         return self._area_of_cell
 
     @staticmethod
-<<<<<<< HEAD
-    def make_hex_points_horizontal_hex(num_rows, base_num_cols, dxh):
+    def _hex_points_with_horizontal_hex(num_rows, base_num_cols, dxh):
         """Create a set of points on a staggered grid.
 
-        Creates and returns a set of (x,y) points in a staggered grid in which the
-        points represent the centers of regular hexagonal cells, and the points
-        could be connected to form equilateral triangles. The overall shape of the
-        lattice is hexagonal, and one of the 3 axes is horizontal.
-=======
-    def _hex_points_with_horizontal_hex(num_rows, base_num_cols, dxh):
-        """
         Creates and returns a set of (x,y) points in a staggered grid in which
         the points represent the centers of regular hexagonal cells, and the
         points could be connected to form equilateral triangles. The overall
         shape of the lattice is hexagonal, and one of the 3 axes is horizontal.
->>>>>>> 1afa41b1
 
         Parameters
         ----------
         num_rows : int
             Number of rows in lattice
         base_num_cols : int
-<<<<<<< HEAD
-            Number of columns in the bottom and top rows (middle rows have more)
-        dxh : int
-            horizontal and diagonal spacing between points
-
-        Returns
-        -------
-        points : ndarray
-            2D numpy array containing point (x,y) coordinates, and total
-=======
             Number of columns in the bottom and top rows (middle rows have
             more)
         dxh : float
@@ -257,8 +238,8 @@
 
         Returns
         -------
-        A 2D numpy array containing point (x,y) coordinates, and total
->>>>>>> 1afa41b1
+        poinst : ndarray
+            A 2D numpy array containing point (x,y) coordinates, and total
             number of points.
 
         Examples
@@ -299,14 +280,8 @@
         return pts
 
     @staticmethod
-<<<<<<< HEAD
-    def make_hex_points_horizontal_rect(num_rows, num_cols, dxh):
+    def _hex_points_with_horizontal_rect(num_rows, num_cols, dxh):
         """Create a set of points in a taggered grid.
-
-=======
-    def _hex_points_with_horizontal_rect(num_rows, num_cols, dxh):
-        """
->>>>>>> 1afa41b1
         Creates and returns a set of (x,y) points in a staggered grid in which
         the points represent the centers of regular hexagonal cells, and the
         points could be connected to form equilateral triangles. The overall
@@ -319,23 +294,14 @@
             Number of rows in lattice
         num_cols : int
             Number of columns in lattice
-<<<<<<< HEAD
-        dxh : int
-            horizontal and diagonal spacing between points
+        dxh : float
+            Horizontal and diagonal spacing between points
 
         Returns
         -------
         points : ndarray of shape `(n_points, 2)`
-            2D numpy array containing point (x,y) coordinates, and total number of points.
-=======
-        dxh : float
-            Horizontal and diagonal spacing between points
-
-        Returns
-        -------
-        A 2D numpy array containing point (x,y) coordinates, and total number
-            of points.
->>>>>>> 1afa41b1
+            A 2D numpy array containing point (x, y) coordinates, and total
+            number of points.
 
         Examples
         --------
@@ -384,14 +350,9 @@
 
         Returns
         -------
-<<<<<<< HEAD
         points : ndarray of shape `(n_points, 2)`
             2D numpy array containing point (x,y) coordinates, and total
             number of points.
-=======
-        A 2D numpy array containing point (x,y) coordinates, and total number
-            of points.
->>>>>>> 1afa41b1
 
         Examples
         --------
@@ -442,25 +403,16 @@
         ----------
         num_rows : int
             Number of columns in lattice
-<<<<<<< HEAD
-        num_cols : float
-=======
         num_cols : int
->>>>>>> 1afa41b1
             Number of columns in lattice
         dxv : float
             Vertical and diagonal spacing between points
 
         Returns
         -------
-<<<<<<< HEAD
         points : ndarray of shape `(n_points, 2)`
             2D numpy array containing point (x,y) coordinates, and total
             number of points.
-=======
-        A 2D numpy array containing point (x,y) coordinates, and total number
-            of points.
->>>>>>> 1afa41b1
 
         Examples
         --------
@@ -612,19 +564,15 @@
         data : str or node array (1d numpy array with number_of_nodes entries)
             Data field to be colored.
         data_label : str, optional
-<<<<<<< HEAD
             Label for colorbar.
         color_map : matplotlib colormap object, None
             Color map to apply (defaults to "jet")
-=======
-            Label for colorbar
 
         See also
         --------
         plot.imshow_grid
             Another Landlab function capable of producing hexplots, with a
             fuller-featured set of options.
->>>>>>> 1afa41b1
         """
         from numpy import array, amin, amax
         import matplotlib.pyplot as plt

--- conflicted
+++ resolved
@@ -59,13 +59,9 @@
 # Initializing our class...
 of = OverlandFlow(rmg)
 
-<<<<<<< HEAD
-# Now, we need to set a fixed value on the left edge, so we find the link neighbor arrays...
+# Now, we need to set a fixed value on the left edge, so we find the link
+# neighbor arrays...
 of.set_up_neighbor_arrays()
-=======
-# Now, to set fixed value on the left edge, find link neighbor arrays...
-of.set_up_neighbor_arrays(rmg)
->>>>>>> 2ead967b
 
 # ... and get a list of all horizonal ids, not just active ids (which is what
 # the deAlmeida solution uses)
@@ -84,11 +80,7 @@
 
 while elapsed_time < run_time:
     # First, we calculate our time step.
-<<<<<<< HEAD
     dt = of.gear_time_step()
-=======
-    of.dt = of.gear_time_step(rmg)
->>>>>>> 2ead967b
 
     # Now we are going to set the left edge horizontal links to their
     # neighboring discharge value
@@ -96,11 +88,7 @@
         rmg['link']['water_discharge'][left_inactive_ids + 1])
 
     # Now, we can generate overland flow.
-<<<<<<< HEAD
     of.overland_flow()
-=======
-    of.overland_flow(rmg, of.dt)
->>>>>>> 2ead967b
 
     # Recalculate water depth at the boundary ...
     h_boundary = (((seven_over_three) * n * n * u * u * u * elapsed_time) **
